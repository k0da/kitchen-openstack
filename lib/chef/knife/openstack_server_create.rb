#
# Author:: Seth Chisamore (<schisamo@getchef.com>)
# Author:: Matt Ray (<matt@getchef.com>)
# Author:: Chirag Jog (<chirag@clogeny.com>)
# Copyright:: Copyright (c) 2011-2014 Chef Software, Inc.
# License:: Apache License, Version 2.0
#
# Licensed under the Apache License, Version 2.0 (the "License");
# you may not use this file except in compliance with the License.
# You may obtain a copy of the License at
#
#     http://www.apache.org/licenses/LICENSE-2.0
#
# Unless required by applicable law or agreed to in writing, software
# distributed under the License is distributed on an "AS IS" BASIS,
# WITHOUT WARRANTIES OR CONDITIONS OF ANY KIND, either express or implied.
# See the License for the specific language governing permissions and
# limitations under the License.
#

require 'chef/knife/openstack_base'
require 'chef/knife/winrm_base'

class Chef
  class Knife
    class OpenstackServerCreate < Knife
      include Knife::OpenstackBase
      include Chef::Knife::WinrmBase

      deps do
        require 'fog'
        require 'readline'
        require 'chef/json_compat'
        require 'chef/knife/bootstrap'
        Chef::Knife::Bootstrap.load_deps
      end

      banner "knife openstack server create (options)"

      attr_accessor :initial_sleep_delay

      option :flavor,
      :short => "-f FLAVOR_ID",
      :long => "--flavor FLAVOR_ID",
      :description => "The flavor ID of server (m1.small, m1.medium, etc)",
      :proc => Proc.new { |f| Chef::Config[:knife][:flavor] = f }

      option :image,
      :short => "-I IMAGE_ID",
      :long => "--image IMAGE_ID",
      :description => "The image ID for the server",
      :proc => Proc.new { |i| Chef::Config[:knife][:image] = i }

      option :security_groups,
      :short => "-G X,Y,Z",
      :long => "--groups X,Y,Z",
      :description => "The security groups for this server",
      :default => ["default"],
      :proc => Proc.new { |groups| groups.split(',') }

      option :chef_node_name,
      :short => "-N NAME",
      :long => "--node-name NAME",
      :description => "The Chef node name for your new node"

      option :network_ids,
      :long => "--network-ids NETWORK_ID_1,NETWORK_ID_2,NETWORK_ID_3",
      :description => "Comma separated list of the UUID(s) of the network(s) to create on your new node",
      :proc => Proc.new { |networks| networks.split(',') }

      option :floating_ip,
      :short => "-a [IP]",
      :long => "--floating-ip [IP]",
      :default => "-1",
      :description => "Request to associate a floating IP address to the new OpenStack node. Assumes IPs have been allocated to the project. Specific IP is optional."

      option :bootstrap_network,
      :long => '--bootstrap-network NAME',
      :default => 'public',
      :description => "Specify network for bootstrapping. Default is 'public'."

      option :network,
      :long => "--no-network",
      :boolean => true,
      :default => true,
      :description => "Use first available network for bootstrapping if 'public' and 'private' are unavailable."

      option :private_network,
      :long => "--private-network",
      :description => "Use the private IP for bootstrapping rather than the public IP",
      :boolean => true,
      :default => false

      option :ssh_key_name,
      :short => "-S KEY",
      :long => "--ssh-key KEY",
      :description => "The OpenStack SSH keypair id",
      :proc => Proc.new { |key| Chef::Config[:knife][:openstack_ssh_key_id] = key }

      option :ssh_port,
      :short => "-p PORT",
      :long => "--ssh-port PORT",
      :description => "The ssh port",
      :default => "22",
      :proc => Proc.new { |key| Chef::Config[:knife][:ssh_port] = key }

      option :ssh_user,
      :short => "-x USERNAME",
      :long => "--ssh-user USERNAME",
      :description => "The ssh username",
      :default => "root"

      option :ssh_password,
      :short => "-P PASSWORD",
      :long => "--ssh-password PASSWORD",
      :description => "The ssh password"

      option :identity_file,
      :short => "-i IDENTITY_FILE",
      :long => "--identity-file IDENTITY_FILE",
      :description => "The SSH identity file used for authentication"

      option :prerelease,
      :long => "--prerelease",
      :description => "Install the pre-release chef gems"

      option :bootstrap_version,
      :long => "--bootstrap-version VERSION",
      :description => "The version of Chef to install",
      :proc => Proc.new { |v| Chef::Config[:knife][:bootstrap_version] = v }

      option :distro,
      :short => "-d DISTRO",
      :long => "--distro DISTRO",
      :description => "Bootstrap a distro using a template; default is 'chef-full'",
      :proc => Proc.new { |d| Chef::Config[:knife][:distro] = d },
      :default => "chef-full"

      option :template_file,
      :long => "--template-file TEMPLATE",
      :description => "Full path to location of template to use",
      :proc => Proc.new { |t| Chef::Config[:knife][:template_file] = t },
      :default => false

      option :run_list,
      :short => "-r RUN_LIST",
      :long => "--run-list RUN_LIST",
      :description => "Comma separated list of roles/recipes to apply",
      :proc => lambda { |o| o.split(/[\s,]+/) },
      :default => []

      option :host_key_verify,
      :long => "--[no-]host-key-verify",
      :description => "Verify host key, enabled by default",
      :boolean => true,
      :default => true

      option :bootstrap_protocol,
      :long => "--bootstrap-protocol protocol",
      :description => "Protocol to bootstrap Windows servers. options: winrm",
      :default => nil

      option :bootstrap_proxy,
      :long => "--bootstrap-proxy PROXY_URL",
      :description => "The proxy server for the node being bootstrapped",
      :proc => Proc.new { |v| Chef::Config[:knife][:bootstrap_proxy] = v }

      option :server_create_timeout,
      :long => "--server-create-timeout timeout",
      :description => "How long to wait until the server is ready; default is 600 seconds",
      :default => 600,
      :proc => Proc.new { |v| Chef::Config[:knife][:server_create_timeouts] = v }

      option :first_boot_attributes,
      :short => "-j JSON_ATTRIBS",
      :long => "--json-attributes JSON_ATTRIBS",
      :description => "A JSON string to be added to the first run of chef-client",
      :proc => lambda { |o| JSON.parse(o) },
      :default => {}

      option :user_data,
      :long => "--user-data USER_DATA",
      :description => "The file path containing user data information for this server",
      :proc => Proc.new { |user_data| open(user_data) { |f| f.read }  }

      def tcp_test_ssh(hostname, port)
        tcp_socket = TCPSocket.new(hostname, port)
        readable = IO.select([tcp_socket], nil, nil, 5)
        if readable
          Chef::Log.debug("sshd accepting connections on #{hostname} port #{port}, banner is #{tcp_socket.gets}")
          yield
          true
        else
          false
        end
      rescue Errno::ETIMEDOUT
        false
      rescue Errno::EPERM
        false
      rescue Errno::ECONNREFUSED
        sleep 2
        false
      rescue Errno::EHOSTUNREACH, Errno::ENETUNREACH
        sleep 2
        false
      rescue Errno::ENETUNREACH
        sleep 2
        false
      ensure
        tcp_socket && tcp_socket.close
      end

      def tcp_test_winrm(hostname, port)
        TCPSocket.new(hostname, port)
        return true
      rescue SocketError
        sleep 2
        false
      rescue Errno::ETIMEDOUT
        false
      rescue Errno::EPERM
        false
      rescue Errno::ECONNREFUSED
        sleep 2
        false
      rescue Errno::EHOSTUNREACH
        sleep 2
        false
      rescue Errno::ENETUNREACH
        sleep 2
        false
      end

      def load_winrm_deps
        require 'winrm'
        require 'em-winrm'
        require 'chef/knife/bootstrap_windows_winrm'
        require 'chef/knife/core/windows_bootstrap_context'
        require 'chef/knife/winrm'
      end
      def run
        $stdout.sync = true

        validate!
        if locate_config_value(:bootstrap_protocol) == 'winrm'
          load_winrm_deps
        else
          # workaround for KNIFE-296 winrm values stomping on ssh values
          # unchanged ssh_user and changed winrm_user, override ssh_user
          if locate_config_value(:ssh_user).eql?(options[:ssh_user][:default]) &&
              !locate_config_value(:winrm_user).eql?(options[:winrm_user][:default])
            config[:ssh_user] = locate_config_value(:winrm_user)
          end
          # unchanged ssh_port and changed winrm_port, override ssh_port
          if locate_config_value(:ssh_port).eql?(options[:ssh_port][:default]) &&
              !locate_config_value(:winrm_port).eql?(options[:winrm_port][:default])
            config[:ssh_port] = locate_config_value(:winrm_port)
          end
          # unset ssh_password and set winrm_password, override ssh_password
          if locate_config_value(:ssh_password).nil? &&
              !locate_config_value(:winrm_password).nil?
            config[:ssh_password] = locate_config_value(:winrm_password)
          end
          # unset identity_file and set kerberos_keytab_file, override identity_file
          if locate_config_value(:identity_file).nil? &&
              !locate_config_value(:kerberos_keytab_file).nil?
            config[:identity_file] = locate_config_value(:kerberos_keytab_file)
          end
        end
        # servers require a name, generate one if not passed
        node_name = get_node_name(config[:chef_node_name])

<<<<<<< HEAD
        server_def = {
        :name => node_name,
        :image_ref => locate_config_value(:image),
        :flavor_ref => locate_config_value(:flavor),
        :security_groups => locate_config_value(:security_groups),
        :key_name => locate_config_value(:openstack_ssh_key_id),
        :nics => locate_config_value(:network_ids).map do |nic|
          nic_id = { 'net_id' => nic }
          nic_id
        end
      }

      Chef::Log.debug("Name #{node_name}")
      Chef::Log.debug("Image #{locate_config_value(:image)}")
      Chef::Log.debug("Flavor #{locate_config_value(:flavor)}")
      Chef::Log.debug("Requested Floating IP #{locate_config_value(:floating_ip)}")
      Chef::Log.debug("Security Groups #{locate_config_value(:security_groups)}")
      Chef::Log.debug("Creating server #{server_def}")

      begin
        server = connection.servers.create(server_def)
      rescue Excon::Errors::BadRequest => e
        response = Chef::JSONCompat.from_json(e.response.body)
        if response['badRequest']['code'] == 400
          if response['badRequest']['message'] =~ /Invalid flavorRef/
            ui.fatal("Bad request (400): Invalid flavor specified: #{server_def[:flavor_ref]}")
            exit 1
=======
        # this really should be caught in Fog
        if locate_config_value(:user_data).nil?
          server_def = {
            :name => node_name,
            :image_ref => locate_config_value(:image),
            :flavor_ref => locate_config_value(:flavor),
            :security_groups => locate_config_value(:security_groups),
            :key_name => locate_config_value(:openstack_ssh_key_id)
          }
        else
          server_def = {
            :name => node_name,
            :image_ref => locate_config_value(:image),
            :flavor_ref => locate_config_value(:flavor),
            :security_groups => locate_config_value(:security_groups),
            :key_name => locate_config_value(:openstack_ssh_key_id),
            :user_data => locate_config_value(:user_data)
          }
        end

        Chef::Log.debug("Name #{node_name}")
        Chef::Log.debug("Image #{locate_config_value(:image)}")
        Chef::Log.debug("Flavor #{locate_config_value(:flavor)}")
        Chef::Log.debug("Requested Floating IP #{locate_config_value(:floating_ip)}")
        Chef::Log.debug("Security Groups #{locate_config_value(:security_groups)}")
        Chef::Log.debug("User Data #{locate_config_value(:user_data)}")
        Chef::Log.debug("Creating server #{server_def}")

        begin
          server = connection.servers.create(server_def)
        rescue Excon::Errors::BadRequest => e
          response = Chef::JSONCompat.from_json(e.response.body)
          if response['badRequest']['code'] == 400
            if response['badRequest']['message'] =~ /Invalid flavorRef/
              ui.fatal("Bad request (400): Invalid flavor specified: #{server_def[:flavor_ref]}")
              exit 1
            else
              ui.fatal("Bad request (400): #{response['badRequest']['message']}")
              exit 1
            end
>>>>>>> 9ec96cff
          else
            ui.fatal("Unknown server error (#{response['badRequest']['code']}): #{response['badRequest']['message']}")
            raise e
          end
        end

        msg_pair("Instance Name", server.name)
        msg_pair("Instance ID", server.id)

        print "\n#{ui.color("Waiting for server", :magenta)}"

        # wait for it to be ready to do stuff
        server.wait_for(Integer(locate_config_value(:server_create_timeout))) { print "."; ready? }

        puts("\n")

        msg_pair("Flavor", server.flavor['id'])
        msg_pair("Image", server.image['id'])
        msg_pair("SSH Identity File", config[:identity_file])
        msg_pair("SSH Keypair", server.key_name) if server.key_name
        msg_pair("SSH Password", server.password) if (server.password && !server.key_name)
        Chef::Log.debug("Addresses #{server.addresses}")

        msg_pair("Public IP Address", primary_public_ip_address(server.addresses)) if primary_public_ip_address(server.addresses)
        msg_pair("Private IP Address", primary_private_ip_address(server.addresses)) if primary_private_ip_address(server.addresses)

        floating_address = locate_config_value(:floating_ip)
        Chef::Log.debug("Floating IP Address requested #{floating_address}")
        unless (floating_address == '-1') # no floating IP requested
          addresses = connection.addresses
          # floating requested without value
          if floating_address.nil?
            free_floating = addresses.find_index { |a| a.fixed_ip.nil? }
            if free_floating.nil? # no free floating IP found
              ui.error("Unable to assign a Floating IP from allocated IPs.")
              exit 1
            else
              floating_address = addresses[free_floating].ip
            end
          end
          server.associate_address(floating_address)
          # bit of a hack, but server.reload takes a long time
          (server.addresses['public'] ||= []) << { "version" => 4, "addr" => floating_address }
          msg_pair("Floating IP Address", floating_address)
        end

        Chef::Log.debug("Addresses #{server.addresses}")
        Chef::Log.debug("Public IP Address actual: #{primary_public_ip_address(server.addresses)}") if primary_public_ip_address(server.addresses)

        # private_network means bootstrap_network = 'private'
        config[:bootstrap_network] = 'private' if config[:private_network]

        unless config[:network] # --no-network
          bootstrap_ip_address = primary_public_ip_address(server.addresses) ||
            primary_private_ip_address(server.addresses) ||
            server.addresses.first
          Chef::Log.debug("No Bootstrap Network: #{config[:bootstrap_network]}")
        else
          bootstrap_ip_address = primary_network_ip_address(server.addresses, config[:bootstrap_network])
          Chef::Log.debug("Bootstrap Network: #{config[:bootstrap_network]}")
        end

        Chef::Log.debug("Bootstrap IP Address: #{bootstrap_ip_address}")
        if bootstrap_ip_address.nil?
          ui.error("No IP address available for bootstrapping.")
          exit 1
        end

        if locate_config_value(:bootstrap_protocol) == 'winrm'
          print "\n#{ui.color("Waiting for winrm", :magenta)}"
          print(".") until tcp_test_winrm(bootstrap_ip_address, locate_config_value(:winrm_port))
          bootstrap_for_windows_node(server, bootstrap_ip_address).run
        else
          Chef::Log.debug("Waiting for sshd on IP address: #{bootstrap_ip_address} and port: #{locate_config_value(:ssh_port)}")
          print "\n#{ui.color("Waiting for sshd", :magenta)}"
          print(".") until tcp_test_ssh(bootstrap_ip_address, locate_config_value(:ssh_port)) {
            sleep @initial_sleep_delay ||= 10
            puts("done")
          }
          bootstrap_for_node(server, bootstrap_ip_address).run
        end
        puts "\n"
        msg_pair("Instance Name", server.name)
        msg_pair("Instance ID", server.id)
        msg_pair("Flavor", server.flavor['id'])
        msg_pair("Image", server.image['id'])
        msg_pair("SSH Keypair", server.key_name) if server.key_name
        msg_pair("SSH Password", server.password) if (server.password && !server.key_name)
        server.addresses.each do |name,addr|
          msg_pair("Network", name)
          msg_pair("  IP Address", addr[0]['addr'])
        end
        msg_pair("Environment", config[:environment] || '_default')
        msg_pair("Run List", config[:run_list].join(', '))
      end

      def bootstrap_for_windows_node(server, bootstrap_ip_address)
        bootstrap = Chef::Knife::BootstrapWindowsWinrm.new
        bootstrap.name_args = [bootstrap_ip_address]
        bootstrap.config[:winrm_user] = locate_config_value(:winrm_user) || 'Administrator'
        bootstrap.config[:winrm_password] = locate_config_value(:winrm_password)
        bootstrap.config[:winrm_transport] = locate_config_value(:winrm_transport)
        bootstrap.config[:winrm_port] = locate_config_value(:winrm_port)
        bootstrap_common_params(bootstrap, server.name)
      end

      def bootstrap_common_params(bootstrap, server_name)
        bootstrap.config[:chef_node_name] = config[:chef_node_name] || server_name
        bootstrap.config[:run_list] = config[:run_list]
        bootstrap.config[:prerelease] = config[:prerelease]
        bootstrap.config[:bootstrap_version] = locate_config_value(:bootstrap_version)
        bootstrap.config[:distro] = locate_config_value(:distro)
        bootstrap.config[:template_file] = locate_config_value(:template_file)
        bootstrap.config[:bootstrap_proxy] = locate_config_value(:bootstrap_proxy)
        bootstrap.config[:environment] = config[:environment]
        bootstrap.config[:encrypted_data_bag_secret] = config[:encrypted_data_bag_secret]
        bootstrap.config[:encrypted_data_bag_secret_file] = config[:encrypted_data_bag_secret_file]
        # let ohai know we're using OpenStack
        Chef::Config[:knife][:hints] ||= {}
        Chef::Config[:knife][:hints]['openstack'] ||= {}
        bootstrap
      end

      def bootstrap_for_node(server, bootstrap_ip_address)
        bootstrap = Chef::Knife::Bootstrap.new
        bootstrap.name_args = [bootstrap_ip_address]
        bootstrap.config[:ssh_user] = config[:ssh_user]
        bootstrap.config[:ssh_port] = config[:ssh_port]
        bootstrap.config[:identity_file] = config[:identity_file]
        bootstrap.config[:host_key_verify] = config[:host_key_verify]
        bootstrap.config[:use_sudo] = true unless config[:ssh_user] == 'root'
        bootstrap_common_params(bootstrap, server.name)
      end

      def flavor
        @flavor ||= connection.flavors.get(locate_config_value(:flavor))
      end

      def image
        @image ||= connection.images.get(locate_config_value(:image))
      end

      def is_floating_ip_valid
        address = locate_config_value(:floating_ip)
        if address == '-1' # no floating IP requested
          return true
        end
        addresses = connection.addresses
        return false if addresses.empty? # no floating IPs
        # floating requested without value
        if address.nil?
          if addresses.find_index { |a| a.fixed_ip.nil? }
            return true
          else
            return false # no floating IPs available
          end
        end
        # floating requested with value
        if addresses.find_index { |a| a.ip == address }
          return true
        else
          return false # requested floating IP does not exist
        end
      end

      def validate!
        super([:image, :openstack_username, :openstack_password, :openstack_auth_url])

        if flavor.nil?
          ui.error("You have not provided a valid flavor ID. Please note the options for this value are -f or --flavor.")
          exit 1
        end

        if image.nil?
          ui.error("You have not provided a valid image ID. Please note the options for this value are -I or --image.")
          exit 1
        end

        if !is_floating_ip_valid
          ui.error("You have either requested an invalid floating IP address or none are available.")
          exit 1
        end
      end

      # generate a random name if chef_node_name is empty
      def get_node_name(chef_node_name)
        return chef_node_name unless chef_node_name.nil?
        # lazy uuids
        chef_node_name = "os-" + rand.to_s.split('.')[1]
      end
    end
  end
end<|MERGE_RESOLUTION|>--- conflicted
+++ resolved
@@ -270,35 +270,6 @@
         # servers require a name, generate one if not passed
         node_name = get_node_name(config[:chef_node_name])
 
-<<<<<<< HEAD
-        server_def = {
-        :name => node_name,
-        :image_ref => locate_config_value(:image),
-        :flavor_ref => locate_config_value(:flavor),
-        :security_groups => locate_config_value(:security_groups),
-        :key_name => locate_config_value(:openstack_ssh_key_id),
-        :nics => locate_config_value(:network_ids).map do |nic|
-          nic_id = { 'net_id' => nic }
-          nic_id
-        end
-      }
-
-      Chef::Log.debug("Name #{node_name}")
-      Chef::Log.debug("Image #{locate_config_value(:image)}")
-      Chef::Log.debug("Flavor #{locate_config_value(:flavor)}")
-      Chef::Log.debug("Requested Floating IP #{locate_config_value(:floating_ip)}")
-      Chef::Log.debug("Security Groups #{locate_config_value(:security_groups)}")
-      Chef::Log.debug("Creating server #{server_def}")
-
-      begin
-        server = connection.servers.create(server_def)
-      rescue Excon::Errors::BadRequest => e
-        response = Chef::JSONCompat.from_json(e.response.body)
-        if response['badRequest']['code'] == 400
-          if response['badRequest']['message'] =~ /Invalid flavorRef/
-            ui.fatal("Bad request (400): Invalid flavor specified: #{server_def[:flavor_ref]}")
-            exit 1
-=======
         # this really should be caught in Fog
         if locate_config_value(:user_data).nil?
           server_def = {
@@ -306,7 +277,11 @@
             :image_ref => locate_config_value(:image),
             :flavor_ref => locate_config_value(:flavor),
             :security_groups => locate_config_value(:security_groups),
-            :key_name => locate_config_value(:openstack_ssh_key_id)
+            :key_name => locate_config_value(:openstack_ssh_key_id),
+            :nics => locate_config_value(:network_ids).map do |nic|
+              nic_id = { 'net_id' => nic }
+              nic_id
+            end
           }
         else
           server_def = {
@@ -315,7 +290,11 @@
             :flavor_ref => locate_config_value(:flavor),
             :security_groups => locate_config_value(:security_groups),
             :key_name => locate_config_value(:openstack_ssh_key_id),
-            :user_data => locate_config_value(:user_data)
+            :user_data => locate_config_value(:user_data),
+            :nics => locate_config_value(:network_ids).map do |nic|
+              nic_id = { 'net_id' => nic }
+              nic_id
+            end
           }
         end
 
@@ -339,7 +318,6 @@
               ui.fatal("Bad request (400): #{response['badRequest']['message']}")
               exit 1
             end
->>>>>>> 9ec96cff
           else
             ui.fatal("Unknown server error (#{response['badRequest']['code']}): #{response['badRequest']['message']}")
             raise e
