#
# Author:: Seth Chisamore (<schisamo@getchef.com>)
# Author:: Matt Ray (<matt@getchef.com>)
# Author:: Chirag Jog (<chirag@clogeny.com>)
# Copyright:: Copyright (c) 2011-2014 Chef Software, Inc.
# License:: Apache License, Version 2.0
#
# Licensed under the Apache License, Version 2.0 (the "License");
# you may not use this file except in compliance with the License.
# You may obtain a copy of the License at
#
#     http://www.apache.org/licenses/LICENSE-2.0
#
# Unless required by applicable law or agreed to in writing, software
# distributed under the License is distributed on an "AS IS" BASIS,
# WITHOUT WARRANTIES OR CONDITIONS OF ANY KIND, either express or implied.
# See the License for the specific language governing permissions and
# limitations under the License.
#

require 'chef/knife/cloud/server/create_command'
require 'chef/knife/openstack_helpers'
require 'chef/knife/cloud/openstack_server_create_options'
require 'chef/knife/cloud/openstack_service'
require 'chef/knife/cloud/openstack_service_options'
require 'chef/knife/cloud/exceptions'

class Chef
  class Knife
<<<<<<< HEAD
    class OpenstackServerCreate < Knife
      include Knife::OpenstackBase
      include Chef::Knife::WinrmBase

      deps do
        require 'fog'
        require 'readline'
        require 'chef/json_compat'
        require 'chef/knife/bootstrap'
        Chef::Knife::Bootstrap.load_deps
      end

      banner "knife openstack server create (options)"

      attr_accessor :initial_sleep_delay

      option :flavor,
      :short => "-f FLAVOR",
      :long => "--flavor FLAVOR",
      :description => "The flavor name or ID of server (m1.small, m1.medium, etc)",
      :proc => Proc.new { |f| Chef::Config[:knife][:flavor] = f }

      option :image,
      :short => "-I IMAGE",
      :long => "--image IMAGE",
      :description => "A regexp matching an image name or an image ID for the server",
      :proc => Proc.new { |i| Chef::Config[:knife][:image] = i }

      option :scheduler_hints,
      :long => "--scheduler-hints HINTS",
      :description => "A scheduler group hint to OpenStack",
      :proc => Proc.new { |i| Chef::Config[:knife][:scheduler_hints] = i }

      option :volumes,
      :long => "--volumes VOLUME1,VOLUME2,VOLUME3",
      :description => "Comma separated list of the UUID(s) of the volume(s) to attach to the server",
      :proc => Proc.new { |volumes| volumes.split(',') }

      option :security_groups,
      :short => "-G X,Y,Z",
      :long => "--groups X,Y,Z",
      :description => "The security groups for this server",
      :default => ["default"],
      :proc => Proc.new { |groups| groups.split(',') }

      md = {}
      option :metadata,
      :short => "-M X=1",
      :long => "--metadata X=1",
      :description => "Metadata information for this server (may pass multiple times)",
      :proc => Proc.new { |data| md.merge!({data.split('=')[0]=>data.split('=')[1]}) }

      option :chef_node_name,
      :short => "-N NAME",
      :long => "--node-name NAME",
      :description => "The Chef node name for your new node"

      option :network_ids,
      :long => "--network-ids NETWORK_ID_1,NETWORK_ID_2,NETWORK_ID_3",
      :description => "Comma separated list of the UUID(s) of the network(s) for the server to attach",
      :proc => Proc.new { |networks| networks.split(',') }

      option :floating_ip,
      :short => "-a [IP]",
      :long => "--floating-ip [IP]",
      :default => "-1",
      :description => "Request to associate a floating IP address to the new OpenStack node. Assumes IPs have been allocated to the project. Specific IP is optional."

      option :bootstrap_network,
      :long => '--bootstrap-network NAME',
      :default => 'public',
      :description => "Specify network for bootstrapping. Default is 'public'."

      option :network,
      :long => "--no-network",
      :boolean => true,
      :default => true,
      :description => "Use first available network for bootstrapping if 'public' and 'private' are unavailable."

      option :private_network,
      :long => "--private-network",
      :description => "Use the private IP for bootstrapping rather than the public IP",
      :boolean => true,
      :default => false

      option :secret,
      :long  => "--secret SECRET",
      :description => "The secret key to use to encrypt data bag item values",
      :proc => Proc.new { |s| Chef::Config[:knife][:secret] = s }

      option :secret_file,
      :long => "--secret-file SECRET_FILE",
      :description => "A file containing the secret key to use to encrypt data bag item values",
      :proc => Proc.new { |sf| Chef::Config[:knife][:secret_file] = sf }

      option :ssh_key_name,
      :short => "-S KEY",
      :long => "--ssh-key KEY",
      :description => "The OpenStack SSH keypair id",
      :proc => Proc.new { |key| Chef::Config[:knife][:openstack_ssh_key_id] = key }

      option :ssh_port,
      :short => "-p PORT",
      :long => "--ssh-port PORT",
      :description => "The ssh port",
      :default => "22",
      :proc => Proc.new { |key| Chef::Config[:knife][:ssh_port] = key }

      option :ssh_user,
      :short => "-x USERNAME",
      :long => "--ssh-user USERNAME",
      :description => "The ssh username",
      :default => "root"

      option :ssh_password,
      :short => "-P PASSWORD",
      :long => "--ssh-password PASSWORD",
      :description => "The ssh password"

      option :identity_file,
      :short => "-i IDENTITY_FILE",
      :long => "--identity-file IDENTITY_FILE",
      :description => "The SSH identity file used for authentication"

      option :prerelease,
      :long => "--prerelease",
      :description => "Install the pre-release chef gems"

      option :bootstrap_version,
      :long => "--bootstrap-version VERSION",
      :description => "The version of Chef to install",
      :proc => Proc.new { |v| Chef::Config[:knife][:bootstrap_version] = v }

      option :distro,
      :short => "-d DISTRO",
      :long => "--distro DISTRO",
      :description => "Bootstrap a distro using a template; default is 'chef-full'",
      :proc => Proc.new { |d| Chef::Config[:knife][:distro] = d },
      :default => "chef-full"

      option :template_file,
      :long => "--template-file TEMPLATE",
      :description => "Full path to location of template to use",
      :proc => Proc.new { |t| Chef::Config[:knife][:template_file] = t },
      :default => false

      option :run_list,
      :short => "-r RUN_LIST",
      :long => "--run-list RUN_LIST",
      :description => "Comma separated list of roles/recipes to apply",
      :proc => lambda { |o| o.split(/[\s,]+/) },
      :default => []
=======
    class Cloud
      class OpenstackServerCreate < ServerCreateCommand
        include OpenstackHelpers
        include OpenstackServerCreateOptions
        include OpenstackServiceOptions


        banner "knife openstack server create (options)"

        def before_exec_command
            super
            # setup the create options
            @create_options = {
              :server_def => {
                #servers require a name, knife-cloud generates the chef_node_name
                :name => config[:chef_node_name],
                :image_ref => service.get_image(locate_config_value(:image)).id,
                :flavor_ref => service.get_flavor(locate_config_value(:flavor)).id,
                :security_groups => locate_config_value(:openstack_security_groups),
                :availability_zone => locate_config_value(:availability_zone),
                :metadata => locate_config_value(:metadata),
                :key_name => locate_config_value(:openstack_ssh_key_id)
              },
              :server_create_timeout => locate_config_value(:server_create_timeout)
            }

            @create_options[:server_def].merge!({:user_data => locate_config_value(:user_data)}) if locate_config_value(:user_data)
            @create_options[:server_def].merge!({:nics => locate_config_value(:network_ids).map { |nic| nic_id = { 'net_id' => nic }}}) if locate_config_value(:network_ids)

            Chef::Log.debug("Create server params - server_def = #{@create_options[:server_def]}")
            #set columns_with_info map
            @columns_with_info = [
            {:label => 'Instance ID', :key => 'id'},
            {:label => 'Name', :key => 'name'},
            {:label => 'Public IP', :key => 'addresses', :value_callback => method(:primary_public_ip_address)},
            {:label => 'Private IP', :key => 'addresses', :value_callback => method(:primary_private_ip_address)},
            {:label => 'Flavor', :key => 'flavor', :value_callback => method(:get_id)},
            {:label => 'Image', :key => 'image', :value_callback => method(:get_id)},
            {:label => 'Keypair', :key => 'key_name'},
            {:label => 'State', :key => 'state'},
            {:label => 'Availability Zone', :key => 'availability_zone'}
            ]
        end
>>>>>>> 6f904dba

        def get_id(value)
          value['id']
        end

        # Setup the floating ip after server creation.
        def after_exec_command
          Chef::Log.debug("Addresses #{server.addresses}")
          msg_pair("Public IP Address", primary_public_ip_address(server.addresses)) if primary_public_ip_address(server.addresses)
          msg_pair("Private IP Address", primary_private_ip_address(server.addresses)) if primary_private_ip_address(server.addresses)

          floating_address = locate_config_value(:openstack_floating_ip)
          bind_ip = primary_network_ip_address(server.addresses,server.addresses.keys[0])
          Chef::Log.debug("Floating IP Address requested #{floating_address}")
          unless (floating_address == '-1') #no floating IP requested
            addresses = service.connection.addresses
            #floating requested without value
            if floating_address.nil?
              free_floating = addresses.find_index {|a| a.fixed_ip.nil?}
              begin
                if free_floating.nil? #no free floating IP found
                  error_message = "Unable to assign a Floating IP from allocated IPs."
                  ui.fatal(error_message)
                  raise CloudExceptions::ServerSetupError, error_message
                else
                  floating_address = addresses[free_floating].ip
                end
              rescue CloudExceptions::ServerSetupError => e
                cleanup_on_failure
                raise e
              end
            end

            # Pull the port_id for the associate_floating_ip
            port_id = @service.network.list_ports[:body].flatten.flatten[1]["id"]
            fixed_ip_address = @service.network.list_ports[:body].flatten.flatten[1]["fixed_ips"].flatten[0]["ip_address"]

            floating_ip_id = get_floating_ip_id(floating_address)
            # Associate the floating ip via the neutron/network api
            @service.network.associate_floating_ip(floating_ip_id, port_id, options = {:fixed_ip_address => fixed_ip_address })

            #a bit of a hack, but server.reload takes a long time
            (server.addresses['public'] ||= []) << {"version"=>4,"addr"=>floating_address}
            msg_pair("Floating IP Address", floating_address)
          end

          Chef::Log.debug("Addresses #{server.addresses}")
          Chef::Log.debug("Public IP Address actual: #{primary_public_ip_address(server.addresses)}") if primary_public_ip_address(server.addresses)

          msg_pair("Private IP Address", primary_private_ip_address(server.addresses)) if primary_private_ip_address(server.addresses)
          super
        end

        def before_bootstrap
          super

          # Use SSH password either specified from command line or from openstack server instance
          config[:ssh_password] = locate_config_value(:ssh_password) || server.password unless config[:openstack_ssh_key_id]

          # private_network means bootstrap_network = 'private'
          config[:bootstrap_network] = 'private' if config[:private_network]

<<<<<<< HEAD
        # define the server to be created
        server_def = {
          :name => node_name,
          :image_ref => image.id,
          :flavor_ref => flavor.id,
          :security_groups => locate_config_value(:security_groups),
          :availability_zone => locate_config_value(:availability_zone),
          "os:scheduler_hints" => locate_config_value(:scheduler_hints),
          :metadata => locate_config_value(:metadata),
          :key_name => locate_config_value(:openstack_ssh_key_id)
        }
        server_def[:user_data] = locate_config_value(:user_data) unless locate_config_value(:user_data).nil?
        unless locate_config_value(:network_ids).nil?
          server_def[:nics] = locate_config_value(:network_ids).map do |nic|
            nic_id = { 'net_id' => nic }
            nic_id
          end
        end
        unless locate_config_value(:volumes).nil?
          counter = 99
          server_def[:block_device_mapping] = locate_config_value(:volumes).map do |vol|
            counter += 1 
            {
			  :volume_id => vol,
			  :delete_on_termination => false,
			  :device_name => "/dev/vd"+counter.chr,
			  :volume_size => nil,
            }
            end
        end
        Chef::Log.debug("server_def is: #{server_def}")

        Chef::Log.debug("Name #{node_name}")
        Chef::Log.debug("Availability Zone #{locate_config_value(:availability_zone)}")
        Chef::Log.debug("Image #{locate_config_value(:image)}")
        Chef::Log.debug("Flavor #{locate_config_value(:flavor)}")
        Chef::Log.debug("Requested Floating IP #{locate_config_value(:floating_ip)}")
        Chef::Log.debug("Security Groups #{locate_config_value(:security_groups)}")
        Chef::Log.debug("User Data #{locate_config_value(:user_data)}")
        Chef::Log.debug("Metadata #{locate_config_value(:metadata)}")
        Chef::Log.debug("Creating server #{server_def}")
=======
          # Which IP address to bootstrap
          unless config[:network] # --no-network
            bootstrap_ip_address = primary_public_ip_address(server.addresses) ||
              primary_private_ip_address(server.addresses) ||
              server.addresses.first[1][0]['addr']
            Chef::Log.debug("No Bootstrap Network: #{config[:bootstrap_network]}")
          else
            bootstrap_ip_address = primary_network_ip_address(server.addresses, config[:bootstrap_network])
            Chef::Log.debug("Bootstrap Network: #{config[:bootstrap_network]}")
          end
>>>>>>> 6f904dba

          Chef::Log.debug("Bootstrap IP Address: #{bootstrap_ip_address}")
          if bootstrap_ip_address.nil?
            error_message = "No IP address available for bootstrapping."
            ui.error(error_message)
            raise CloudExceptions::BootstrapError, error_message
          end
          config[:bootstrap_ip_address] = bootstrap_ip_address
        end

        def validate_params!
          # set param vm_name to a random value if the name is not set by the user (plugin)
          config[:chef_node_name] = get_node_name(locate_config_value(:chef_node_name), locate_config_value(:chef_node_name_prefix))

          errors = []

          if locate_config_value(:bootstrap_protocol) == 'winrm'
            if locate_config_value(:winrm_password).nil?
              errors << "You must provide Winrm Password."
            end
          elsif locate_config_value(:bootstrap_protocol) != 'ssh'
            errors << "You must provide a valid bootstrap protocol. options [ssh/winrm]. For linux type images, options [ssh]"
          end

          errors << "You must provide --image-os-type option [windows/linux]" if ! (%w(windows linux).include?(locate_config_value(:image_os_type)))
          error_message = ""
          raise CloudExceptions::ValidationError, error_message if errors.each{|e| ui.error(e); error_message = "#{error_message} #{e}."}.any?
        end

        def is_image_valid?
          service.get_image(locate_config_value(:image)).nil? ? false : true
        end

        def is_flavor_valid?
          service.get_flavor(locate_config_value(:flavor)).nil? ? false : true
        end

        def is_floating_ip_valid?
          address = locate_config_value(:openstack_floating_ip)

          if address == '-1' # no floating IP requested
            return true
          end

          addresses = service.connection.addresses
          return false if addresses.empty? # no floating IPs
          # floating requested without value
          if address.nil?
            if addresses.find_index { |a| a.fixed_ip.nil? }
              return true
            else
              return false # no floating IPs available
            end
          else
            # floating requested with value
            if addresses.find_index { |a| a.ip == address }
              return true
            else
              return false # requested floating IP does not exist
            end
          end
        end

        def post_connection_validations
          errors = []
          errors << "You have not provided a valid image ID. Please note the options for this value are -I or --image." if !is_image_valid?
          errors << "You have not provided a valid flavor ID. Please note the options for this value are -f or --flavor." if !is_flavor_valid?
          errors << "You have either requested an invalid floating IP address or none are available." if !is_floating_ip_valid?
          error_message = ""
          raise CloudExceptions::ValidationError, error_message if errors.each{|e| ui.error(e); error_message = "#{error_message} #{e}."}.any?
        end

        def get_floating_ip_id(floating_address)
          # required for this method to work
          floating_ip_id = -1
          # Figure out the id for the port that the floating ip you requested
          @service.network.list_floating_ips[:body]["floatingips"].each do |x|
            if x["floating_ip_address"] == floating_address
              floating_ip_id = x["id"]
            end
          end
          return floating_ip_id
        end
      end
    end
  end
end<|MERGE_RESOLUTION|>--- conflicted
+++ resolved
@@ -27,160 +27,6 @@
 
 class Chef
   class Knife
-<<<<<<< HEAD
-    class OpenstackServerCreate < Knife
-      include Knife::OpenstackBase
-      include Chef::Knife::WinrmBase
-
-      deps do
-        require 'fog'
-        require 'readline'
-        require 'chef/json_compat'
-        require 'chef/knife/bootstrap'
-        Chef::Knife::Bootstrap.load_deps
-      end
-
-      banner "knife openstack server create (options)"
-
-      attr_accessor :initial_sleep_delay
-
-      option :flavor,
-      :short => "-f FLAVOR",
-      :long => "--flavor FLAVOR",
-      :description => "The flavor name or ID of server (m1.small, m1.medium, etc)",
-      :proc => Proc.new { |f| Chef::Config[:knife][:flavor] = f }
-
-      option :image,
-      :short => "-I IMAGE",
-      :long => "--image IMAGE",
-      :description => "A regexp matching an image name or an image ID for the server",
-      :proc => Proc.new { |i| Chef::Config[:knife][:image] = i }
-
-      option :scheduler_hints,
-      :long => "--scheduler-hints HINTS",
-      :description => "A scheduler group hint to OpenStack",
-      :proc => Proc.new { |i| Chef::Config[:knife][:scheduler_hints] = i }
-
-      option :volumes,
-      :long => "--volumes VOLUME1,VOLUME2,VOLUME3",
-      :description => "Comma separated list of the UUID(s) of the volume(s) to attach to the server",
-      :proc => Proc.new { |volumes| volumes.split(',') }
-
-      option :security_groups,
-      :short => "-G X,Y,Z",
-      :long => "--groups X,Y,Z",
-      :description => "The security groups for this server",
-      :default => ["default"],
-      :proc => Proc.new { |groups| groups.split(',') }
-
-      md = {}
-      option :metadata,
-      :short => "-M X=1",
-      :long => "--metadata X=1",
-      :description => "Metadata information for this server (may pass multiple times)",
-      :proc => Proc.new { |data| md.merge!({data.split('=')[0]=>data.split('=')[1]}) }
-
-      option :chef_node_name,
-      :short => "-N NAME",
-      :long => "--node-name NAME",
-      :description => "The Chef node name for your new node"
-
-      option :network_ids,
-      :long => "--network-ids NETWORK_ID_1,NETWORK_ID_2,NETWORK_ID_3",
-      :description => "Comma separated list of the UUID(s) of the network(s) for the server to attach",
-      :proc => Proc.new { |networks| networks.split(',') }
-
-      option :floating_ip,
-      :short => "-a [IP]",
-      :long => "--floating-ip [IP]",
-      :default => "-1",
-      :description => "Request to associate a floating IP address to the new OpenStack node. Assumes IPs have been allocated to the project. Specific IP is optional."
-
-      option :bootstrap_network,
-      :long => '--bootstrap-network NAME',
-      :default => 'public',
-      :description => "Specify network for bootstrapping. Default is 'public'."
-
-      option :network,
-      :long => "--no-network",
-      :boolean => true,
-      :default => true,
-      :description => "Use first available network for bootstrapping if 'public' and 'private' are unavailable."
-
-      option :private_network,
-      :long => "--private-network",
-      :description => "Use the private IP for bootstrapping rather than the public IP",
-      :boolean => true,
-      :default => false
-
-      option :secret,
-      :long  => "--secret SECRET",
-      :description => "The secret key to use to encrypt data bag item values",
-      :proc => Proc.new { |s| Chef::Config[:knife][:secret] = s }
-
-      option :secret_file,
-      :long => "--secret-file SECRET_FILE",
-      :description => "A file containing the secret key to use to encrypt data bag item values",
-      :proc => Proc.new { |sf| Chef::Config[:knife][:secret_file] = sf }
-
-      option :ssh_key_name,
-      :short => "-S KEY",
-      :long => "--ssh-key KEY",
-      :description => "The OpenStack SSH keypair id",
-      :proc => Proc.new { |key| Chef::Config[:knife][:openstack_ssh_key_id] = key }
-
-      option :ssh_port,
-      :short => "-p PORT",
-      :long => "--ssh-port PORT",
-      :description => "The ssh port",
-      :default => "22",
-      :proc => Proc.new { |key| Chef::Config[:knife][:ssh_port] = key }
-
-      option :ssh_user,
-      :short => "-x USERNAME",
-      :long => "--ssh-user USERNAME",
-      :description => "The ssh username",
-      :default => "root"
-
-      option :ssh_password,
-      :short => "-P PASSWORD",
-      :long => "--ssh-password PASSWORD",
-      :description => "The ssh password"
-
-      option :identity_file,
-      :short => "-i IDENTITY_FILE",
-      :long => "--identity-file IDENTITY_FILE",
-      :description => "The SSH identity file used for authentication"
-
-      option :prerelease,
-      :long => "--prerelease",
-      :description => "Install the pre-release chef gems"
-
-      option :bootstrap_version,
-      :long => "--bootstrap-version VERSION",
-      :description => "The version of Chef to install",
-      :proc => Proc.new { |v| Chef::Config[:knife][:bootstrap_version] = v }
-
-      option :distro,
-      :short => "-d DISTRO",
-      :long => "--distro DISTRO",
-      :description => "Bootstrap a distro using a template; default is 'chef-full'",
-      :proc => Proc.new { |d| Chef::Config[:knife][:distro] = d },
-      :default => "chef-full"
-
-      option :template_file,
-      :long => "--template-file TEMPLATE",
-      :description => "Full path to location of template to use",
-      :proc => Proc.new { |t| Chef::Config[:knife][:template_file] = t },
-      :default => false
-
-      option :run_list,
-      :short => "-r RUN_LIST",
-      :long => "--run-list RUN_LIST",
-      :description => "Comma separated list of roles/recipes to apply",
-      :proc => lambda { |o| o.split(/[\s,]+/) },
-      :default => []
-=======
     class Cloud
       class OpenstackServerCreate < ServerCreateCommand
         include OpenstackHelpers
@@ -224,7 +70,6 @@
             {:label => 'Availability Zone', :key => 'availability_zone'}
             ]
         end
->>>>>>> 6f904dba
 
         def get_id(value)
           value['id']
@@ -287,49 +132,6 @@
           # private_network means bootstrap_network = 'private'
           config[:bootstrap_network] = 'private' if config[:private_network]
 
-<<<<<<< HEAD
-        # define the server to be created
-        server_def = {
-          :name => node_name,
-          :image_ref => image.id,
-          :flavor_ref => flavor.id,
-          :security_groups => locate_config_value(:security_groups),
-          :availability_zone => locate_config_value(:availability_zone),
-          "os:scheduler_hints" => locate_config_value(:scheduler_hints),
-          :metadata => locate_config_value(:metadata),
-          :key_name => locate_config_value(:openstack_ssh_key_id)
-        }
-        server_def[:user_data] = locate_config_value(:user_data) unless locate_config_value(:user_data).nil?
-        unless locate_config_value(:network_ids).nil?
-          server_def[:nics] = locate_config_value(:network_ids).map do |nic|
-            nic_id = { 'net_id' => nic }
-            nic_id
-          end
-        end
-        unless locate_config_value(:volumes).nil?
-          counter = 99
-          server_def[:block_device_mapping] = locate_config_value(:volumes).map do |vol|
-            counter += 1 
-            {
-			  :volume_id => vol,
-			  :delete_on_termination => false,
-			  :device_name => "/dev/vd"+counter.chr,
-			  :volume_size => nil,
-            }
-            end
-        end
-        Chef::Log.debug("server_def is: #{server_def}")
-
-        Chef::Log.debug("Name #{node_name}")
-        Chef::Log.debug("Availability Zone #{locate_config_value(:availability_zone)}")
-        Chef::Log.debug("Image #{locate_config_value(:image)}")
-        Chef::Log.debug("Flavor #{locate_config_value(:flavor)}")
-        Chef::Log.debug("Requested Floating IP #{locate_config_value(:floating_ip)}")
-        Chef::Log.debug("Security Groups #{locate_config_value(:security_groups)}")
-        Chef::Log.debug("User Data #{locate_config_value(:user_data)}")
-        Chef::Log.debug("Metadata #{locate_config_value(:metadata)}")
-        Chef::Log.debug("Creating server #{server_def}")
-=======
           # Which IP address to bootstrap
           unless config[:network] # --no-network
             bootstrap_ip_address = primary_public_ip_address(server.addresses) ||
@@ -340,7 +142,6 @@
             bootstrap_ip_address = primary_network_ip_address(server.addresses, config[:bootstrap_network])
             Chef::Log.debug("Bootstrap Network: #{config[:bootstrap_network]}")
           end
->>>>>>> 6f904dba
 
           Chef::Log.debug("Bootstrap IP Address: #{bootstrap_ip_address}")
           if bootstrap_ip_address.nil?
