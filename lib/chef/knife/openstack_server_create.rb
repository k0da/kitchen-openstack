#
# Author:: Seth Chisamore (<schisamo@opscode.com>)
# Author:: Matt Ray (<matt@opscode.com>)
<<<<<<< HEAD
# Author:: Chirag Jog (<chirag@clogeny.com>)
=======
>>>>>>> 30e312c6
# Copyright:: Copyright (c) 2011-2013 Opscode, Inc.
# License:: Apache License, Version 2.0
#
# Licensed under the Apache License, Version 2.0 (the "License");
# you may not use this file except in compliance with the License.
# You may obtain a copy of the License at
#
#     http://www.apache.org/licenses/LICENSE-2.0
#
# Unless required by applicable law or agreed to in writing, software
# distributed under the License is distributed on an "AS IS" BASIS,
# WITHOUT WARRANTIES OR CONDITIONS OF ANY KIND, either express or implied.
# See the License for the specific language governing permissions and
# limitations under the License.
#

require 'chef/knife/openstack_base'

class Chef
  class Knife
    class OpenstackServerCreate < Knife

      include Knife::OpenstackBase
      include Chef::Knife::WinrmBase

      deps do
        require 'fog'
        require 'readline'
        require 'chef/json_compat'
        require 'chef/knife/bootstrap'
        Chef::Knife::Bootstrap.load_deps
      end

      banner "knife openstack server create (options)"

      attr_accessor :initial_sleep_delay

      option :flavor,
      :short => "-f FLAVOR_ID",
      :long => "--flavor FLAVOR_ID",
      :description => "The flavor ID of server (m1.small, m1.medium, etc)",
      :proc => Proc.new { |f| Chef::Config[:knife][:flavor] = f }

      option :image,
      :short => "-I IMAGE_ID",
      :long => "--image IMAGE_ID",
      :description => "The image ID for the server",
      :proc => Proc.new { |i| Chef::Config[:knife][:image] = i }

      option :security_groups,
      :short => "-G X,Y,Z",
      :long => "--groups X,Y,Z",
      :description => "The security groups for this server",
      :default => ["default"],
      :proc => Proc.new { |groups| groups.split(',') }

      option :chef_node_name,
      :short => "-N NAME",
      :long => "--node-name NAME",
      :description => "The Chef node name for your new node"

      option :floating_ip,
      :short => "-a [IP]",
      :long => "--floating-ip [IP]",
      :default => "-1",
      :description => "Request to associate a floating IP address to the new OpenStack node. Assumes IPs have been allocated to the project. Specific IP is optional."

      option :private_network,
      :long => "--private-network",
      :description => "Use the private IP for bootstrapping rather than the public IP",
      :boolean => true,
      :default => false

      option :ssh_key_name,
      :short => "-S KEY",
      :long => "--ssh-key KEY",
      :description => "The OpenStack SSH keypair id",
      :proc => Proc.new { |key| Chef::Config[:knife][:openstack_ssh_key_id] = key }

      option :ssh_user,
      :short => "-x USERNAME",
      :long => "--ssh-user USERNAME",
      :description => "The ssh username",
      :default => "root"

      option :ssh_password,
      :short => "-P PASSWORD",
      :long => "--ssh-password PASSWORD",
      :description => "The ssh password"

      option :identity_file,
      :short => "-i IDENTITY_FILE",
      :long => "--identity-file IDENTITY_FILE",
      :description => "The SSH identity file used for authentication"

      option :prerelease,
      :long => "--prerelease",
      :description => "Install the pre-release chef gems"

      option :bootstrap_version,
      :long => "--bootstrap-version VERSION",
      :description => "The version of Chef to install",
      :proc => Proc.new { |v| Chef::Config[:knife][:bootstrap_version] = v }

      option :distro,
      :short => "-d DISTRO",
      :long => "--distro DISTRO",
      :description => "Bootstrap a distro using a template; default is 'chef-full'",
      :proc => Proc.new { |d| Chef::Config[:knife][:distro] = d },
      :default => "chef-full"

      option :template_file,
      :long => "--template-file TEMPLATE",
      :description => "Full path to location of template to use",
      :proc => Proc.new { |t| Chef::Config[:knife][:template_file] = t },
      :default => false

      option :run_list,
      :short => "-r RUN_LIST",
      :long => "--run-list RUN_LIST",
      :description => "Comma separated list of roles/recipes to apply",
      :proc => lambda { |o| o.split(/[\s,]+/) },
      :default => []

      option :host_key_verify,
      :long => "--[no-]host-key-verify",
      :description => "Verify host key, enabled by default",
      :boolean => true,
      :default => true

      option :bootstrap_protocol,
      :long => "--bootstrap-protocol protocol",
      :description => "Protocol to bootstrap windows servers. options: winrm",
      :default => nil

      option :bootstrap_proxy,
      :long => "--bootstrap-proxy PROXY_URL",
      :description => "The proxy server for the node being bootstrapped",
      :proc => Proc.new { |v| Chef::Config[:knife][:bootstrap_proxy] = v }

      option :server_create_timeout,
      :long => "--server-create-timeout timeout",
      :description => "How long to wait until the server is ready; default is 600 seconds",
      :default => 600,
      :proc => Proc.new { |v| Chef::Config[:knife][:server_create_timeouts] = v}

      def tcp_test_ssh(hostname)
        tcp_socket = TCPSocket.new(hostname, 22)
        readable = IO.select([tcp_socket], nil, nil, 5)
        if readable
          Chef::Log.debug("sshd accepting connections on #{hostname}, banner is #{tcp_socket.gets}")
          yield
          true
        else
          false
        end
      rescue Errno::ETIMEDOUT
        false
      rescue Errno::EPERM
        false
      rescue Errno::ECONNREFUSED
        sleep 2
        false
      rescue Errno::EHOSTUNREACH, Errno::ENETUNREACH
        sleep 2
        false
      rescue Errno::ENETUNREACH
        sleep 2
        false
      ensure
        tcp_socket && tcp_socket.close
      end

      def tcp_test_winrm(hostname, port)
        TCPSocket.new(hostname, port)
        return true
      rescue SocketError
        sleep 2
        false
      rescue Errno::ETIMEDOUT
        false
      rescue Errno::EPERM
        false
      rescue Errno::ECONNREFUSED
        sleep 2
        false
      rescue Errno::EHOSTUNREACH
        sleep 2
        false
      rescue Errno::ENETUNREACH
        sleep 2
        false
      end

      def load_winrm_deps
        require 'chef/knife/winrm_base'
        require 'winrm'
        require 'em-winrm'
        require 'chef/knife/bootstrap_windows_winrm'
        require 'chef/knife/core/windows_bootstrap_context'
        require 'chef/knife/winrm'
      end
      def run
        $stdout.sync = true

        validate!
        if locate_config_value(:bootstrap_protocol) == 'winrm'
          load_winrm_deps
        end
        #servers require a name, generate one if not passed
        node_name = get_node_name(config[:chef_node_name])

        server_def = {
        :name => node_name,
        :image_ref => locate_config_value(:image),
        :flavor_ref => locate_config_value(:flavor),
        :security_groups => locate_config_value(:security_groups),
        :key_name => locate_config_value(:openstack_ssh_key_id)
      }

      Chef::Log.debug("Name #{node_name}")
      Chef::Log.debug("Image #{locate_config_value(:image)}")
      Chef::Log.debug("Flavor #{locate_config_value(:flavor)}")
      Chef::Log.debug("Requested Floating IP #{locate_config_value(:floating_ip)}")
      Chef::Log.debug("Security Groups #{locate_config_value(:security_groups)}")
      Chef::Log.debug("Creating server #{server_def}")

      begin
        server = connection.servers.create(server_def)
      rescue Excon::Errors::BadRequest => e
        response = Chef::JSONCompat.from_json(e.response.body)
        if response['badRequest']['code'] == 400
          if response['badRequest']['message'] =~ /Invalid flavorRef/
            ui.fatal("Bad request (400): Invalid flavor specified: #{server_def[:flavor_ref]}")
            exit 1
          else
            ui.fatal("Bad request (400): #{response['badRequest']['message']}")
            exit 1
          end
        else
          ui.fatal("Unknown server error (#{response['badRequest']['code']}): #{response['badRequest']['message']}")
          raise e
        end
      end

      msg_pair("Instance Name", server.name)
      msg_pair("Instance ID", server.id)

      print "\n#{ui.color("Waiting for server", :magenta)}"

      # wait for it to be ready to do stuff
      server.wait_for(Integer(locate_config_value(:server_create_timeout))) { print "."; ready? }

      puts("\n")

      msg_pair("Flavor", server.flavor['id'])
      msg_pair("Image", server.image['id'])
      msg_pair("SSH Identity File", config[:identity_file])
      msg_pair("SSH Keypair", server.key_name) if server.key_name
      msg_pair("SSH Password", server.password) if (server.password && !server.key_name)
      Chef::Log.debug("Addresses #{server.addresses}")
      msg_pair("Public IP Address", primary_public_ip_address(server.addresses)) if primary_public_ip_address(server.addresses)

      floating_address = locate_config_value(:floating_ip)
      Chef::Log.debug("Floating IP Address requested #{floating_address}")
      unless (floating_address == '-1') #no floating IP requested
        addresses = connection.addresses
        #floating requested without value
        if floating_address.nil?
          free_floating = addresses.find_index {|a| a.fixed_ip.nil?}
          if free_floating.nil? #no free floating IP found
            ui.error("Unable to assign a Floating IP from allocated IPs.")
            exit 1
          else
            floating_address = addresses[free_floating].ip
          end
        end
        server.associate_address(floating_address)
        #a bit of a hack, but server.reload takes a long time
        (server.addresses['public'] ||= []) << {"version"=>4,"addr"=>floating_address}
        msg_pair("Floating IP Address", floating_address)
      end

      Chef::Log.debug("Addresses #{server.addresses}")
      Chef::Log.debug("Public IP Address actual: #{primary_public_ip_address(server.addresses)}") if primary_public_ip_address(server.addresses)

      msg_pair("Private IP Address", primary_private_ip_address(server.addresses)) if primary_private_ip_address(server.addresses)

      #which IP address to bootstrap
      bootstrap_ip_address = primary_public_ip_address(server.addresses) if primary_public_ip_address(server.addresses)
      if config[:private_network]
        bootstrap_ip_address = primary_private_ip_address(server.addresses)
      end

      Chef::Log.debug("Bootstrap IP Address: #{bootstrap_ip_address}")
      if bootstrap_ip_address.nil?
        ui.error("No IP address available for bootstrapping.")
        exit 1
      end

      if locate_config_value(:bootstrap_protocol) == 'winrm'
        print "\n#{ui.color("Waiting for winrm", :magenta)}"
        print(".") until tcp_test_winrm(bootstrap_ip_address, locate_config_value(:winrm_port))
        bootstrap_for_windows_node(server, bootstrap_ip_address).run
      else
        print "\n#{ui.color("Waiting for sshd", :magenta)}"
        print(".") until tcp_test_ssh(bootstrap_ip_address) {
          sleep @initial_sleep_delay ||= 10
          puts("done")
        }
        bootstrap_for_node(server, bootstrap_ip_address).run
      end
      puts "\n"
      msg_pair("Instance Name", server.name)
      msg_pair("Instance ID", server.id)
      msg_pair("Flavor", server.flavor['id'])
      msg_pair("Image", server.image['id'])
      msg_pair("SSH Keypair", server.key_name) if server.key_name
      msg_pair("SSH Password", server.password) if (server.password && !server.key_name)
      msg_pair("Public IP Address", primary_public_ip_address(server.addresses)) if primary_public_ip_address(server.addresses)
      msg_pair("Private IP Address", primary_private_ip_address(server.addresses)) if primary_private_ip_address(server.addresses)
      msg_pair("Environment", config[:environment] || '_default')
      msg_pair("Run List", config[:run_list].join(', '))
    end

    def bootstrap_for_windows_node(server, bootstrap_ip_address)
      bootstrap = Chef::Knife::BootstrapWindowsWinrm.new
      bootstrap.name_args = [bootstrap_ip_address]
      bootstrap.config[:winrm_user] = locate_config_value(:winrm_user) || 'Administrator'
      bootstrap.config[:winrm_password] = locate_config_value(:winrm_password)
      bootstrap.config[:winrm_transport] = locate_config_value(:winrm_transport)
      bootstrap.config[:winrm_port] = locate_config_value(:winrm_port)
      bootstrap_common_params(bootstrap, server.name)
    end

    def bootstrap_common_params(bootstrap, server_name)
      bootstrap.config[:chef_node_name] = config[:chef_node_name] || server_name
      bootstrap.config[:run_list] = config[:run_list]
<<<<<<< HEAD
=======
      bootstrap.config[:ssh_user] = config[:ssh_user]
      bootstrap.config[:ssh_password] = server.password
      bootstrap.config[:identity_file] = config[:identity_file]
      bootstrap.config[:host_key_verify] = config[:host_key_verify]
      bootstrap.config[:chef_node_name] = server.name
>>>>>>> 30e312c6
      bootstrap.config[:prerelease] = config[:prerelease]
      bootstrap.config[:bootstrap_version] = locate_config_value(:bootstrap_version)
      bootstrap.config[:distro] = locate_config_value(:distro)
      bootstrap.config[:template_file] = locate_config_value(:template_file)
      bootstrap.config[:bootstrap_proxy] = locate_config_value(:bootstrap_proxy)
      bootstrap.config[:environment] = config[:environment]
      bootstrap.config[:encrypted_data_bag_secret] = config[:encrypted_data_bag_secret]
      bootstrap.config[:encrypted_data_bag_secret_file] = config[:encrypted_data_bag_secret_file]
      # let ohai know we're using OpenStack
      Chef::Config[:knife][:hints] ||= {}
      Chef::Config[:knife][:hints]['openstack'] ||= {}
      bootstrap
    end

    def bootstrap_for_node(server, bootstrap_ip_address)
      bootstrap = Chef::Knife::Bootstrap.new
      bootstrap.name_args = [bootstrap_ip_address]
      bootstrap.config[:ssh_user] = config[:ssh_user]
      bootstrap.config[:identity_file] = config[:identity_file]
      bootstrap.config[:host_key_verify] = config[:host_key_verify]
      bootstrap.config[:use_sudo] = true unless config[:ssh_user] == 'root'
      bootstrap_common_params(bootstrap, server.name)
    end

    def flavor
      @flavor ||= connection.flavors.get(locate_config_value(:flavor))
    end

    def image
      @image ||= connection.images.get(locate_config_value(:image))
    end

    def is_floating_ip_valid
      address = locate_config_value(:floating_ip)
      if address == '-1' #no floating IP requested
        return true
      end
      addresses = connection.addresses
      return false if addresses.empty? #no floating IPs
      #floating requested without value
      if address.nil?
        if addresses.find_index {|a| a.fixed_ip.nil?}
          return true
        else
          return false #no floating IPs available
        end
      end
      #floating requested with value
      if addresses.find_index {|a| a.ip == address}
        return true
      else
        return false #requested floating IP does not exist
      end
    end

    def validate!
      super([:image, :openstack_username, :openstack_password, :openstack_auth_url])

      if flavor.nil?
        ui.error("You have not provided a valid flavor ID. Please note the options for this value are -f or --flavor.")
        exit 1
      end

      if image.nil?
        ui.error("You have not provided a valid image ID. Please note the options for this value are -I or --image.")
        exit 1
      end

      if !is_floating_ip_valid
        ui.error("You have either requested an invalid floating IP address or none are available.")
        exit 1
      end
    end

    #generate a random name if chef_node_name is empty
    def get_node_name(chef_node_name)
      return chef_node_name unless chef_node_name.nil?
      #lazy uuids
      chef_node_name = "os-"+rand.to_s.split('.')[1]
    end
  end
end
end<|MERGE_RESOLUTION|>--- conflicted
+++ resolved
@@ -1,10 +1,7 @@
 #
 # Author:: Seth Chisamore (<schisamo@opscode.com>)
 # Author:: Matt Ray (<matt@opscode.com>)
-<<<<<<< HEAD
 # Author:: Chirag Jog (<chirag@clogeny.com>)
-=======
->>>>>>> 30e312c6
 # Copyright:: Copyright (c) 2011-2013 Opscode, Inc.
 # License:: Apache License, Version 2.0
 #
@@ -343,14 +340,6 @@
     def bootstrap_common_params(bootstrap, server_name)
       bootstrap.config[:chef_node_name] = config[:chef_node_name] || server_name
       bootstrap.config[:run_list] = config[:run_list]
-<<<<<<< HEAD
-=======
-      bootstrap.config[:ssh_user] = config[:ssh_user]
-      bootstrap.config[:ssh_password] = server.password
-      bootstrap.config[:identity_file] = config[:identity_file]
-      bootstrap.config[:host_key_verify] = config[:host_key_verify]
-      bootstrap.config[:chef_node_name] = server.name
->>>>>>> 30e312c6
       bootstrap.config[:prerelease] = config[:prerelease]
       bootstrap.config[:bootstrap_version] = locate_config_value(:bootstrap_version)
       bootstrap.config[:distro] = locate_config_value(:distro)
