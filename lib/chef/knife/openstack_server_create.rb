#
# Author:: Seth Chisamore (<schisamo@getchef.com>)
# Author:: Matt Ray (<matt@getchef.com>)
# Author:: Chirag Jog (<chirag@clogeny.com>)
# Copyright:: Copyright (c) 2011-2014 Chef Software, Inc.
# License:: Apache License, Version 2.0
#
# Licensed under the Apache License, Version 2.0 (the "License");
# you may not use this file except in compliance with the License.
# You may obtain a copy of the License at
#
#     http://www.apache.org/licenses/LICENSE-2.0
#
# Unless required by applicable law or agreed to in writing, software
# distributed under the License is distributed on an "AS IS" BASIS,
# WITHOUT WARRANTIES OR CONDITIONS OF ANY KIND, either express or implied.
# See the License for the specific language governing permissions and
# limitations under the License.
#

require 'chef/knife/openstack_base'
require 'chef/knife/winrm_base'

class Chef
  class Knife
    class OpenstackServerCreate < Knife
      include Knife::OpenstackBase
      include Chef::Knife::WinrmBase

      deps do
        require 'fog'
        require 'readline'
        require 'chef/json_compat'
        require 'chef/knife/bootstrap'
        Chef::Knife::Bootstrap.load_deps
      end

      banner "knife openstack server create (options)"

      attr_accessor :initial_sleep_delay

      option :flavor,
      :short => "-f FLAVOR_ID",
      :long => "--flavor FLAVOR_ID",
      :description => "The flavor ID of server (m1.small, m1.medium, etc)",
      :proc => Proc.new { |f| Chef::Config[:knife][:flavor] = f }

      option :image,
      :short => "-I IMAGE_ID",
      :long => "--image IMAGE_ID",
      :description => "The image ID for the server",
      :proc => Proc.new { |i| Chef::Config[:knife][:image] = i }

      option :security_groups,
      :short => "-G X,Y,Z",
      :long => "--groups X,Y,Z",
      :description => "The security groups for this server",
      :default => ["default"],
      :proc => Proc.new { |groups| groups.split(',') }

      option :chef_node_name,
      :short => "-N NAME",
      :long => "--node-name NAME",
      :description => "The Chef node name for your new node"

      option :floating_ip,
      :short => "-a [IP]",
      :long => "--floating-ip [IP]",
      :default => "-1",
      :description => "Request to associate a floating IP address to the new OpenStack node. Assumes IPs have been allocated to the project. Specific IP is optional."

      option :bootstrap_network,
      :long => '--bootstrap-network NAME',
      :default => 'public',
      :description => "Specify network for bootstrapping. Default is 'public'."

      option :network,
      :long => "--no-network",
      :boolean => true,
      :default => true,
      :description => "Use first available network for bootstrapping if 'public' and 'private' are unavailable."

      option :private_network,
      :long => "--private-network",
      :description => "Use the private IP for bootstrapping rather than the public IP",
      :boolean => true,
      :default => false

      option :ssh_key_name,
      :short => "-S KEY",
      :long => "--ssh-key KEY",
      :description => "The OpenStack SSH keypair id",
      :proc => Proc.new { |key| Chef::Config[:knife][:openstack_ssh_key_id] = key }

      option :ssh_port,
      :short => "-p PORT",
      :long => "--ssh-port PORT",
      :description => "The ssh port",
      :default => "22",
      :proc => Proc.new { |key| Chef::Config[:knife][:ssh_port] = key }

      option :ssh_user,
      :short => "-x USERNAME",
      :long => "--ssh-user USERNAME",
      :description => "The ssh username",
      :default => "root"

      option :ssh_password,
      :short => "-P PASSWORD",
      :long => "--ssh-password PASSWORD",
      :description => "The ssh password"

      option :identity_file,
      :short => "-i IDENTITY_FILE",
      :long => "--identity-file IDENTITY_FILE",
      :description => "The SSH identity file used for authentication"

      option :prerelease,
      :long => "--prerelease",
      :description => "Install the pre-release chef gems"

      option :bootstrap_version,
      :long => "--bootstrap-version VERSION",
      :description => "The version of Chef to install",
      :proc => Proc.new { |v| Chef::Config[:knife][:bootstrap_version] = v }

      option :distro,
      :short => "-d DISTRO",
      :long => "--distro DISTRO",
      :description => "Bootstrap a distro using a template; default is 'chef-full'",
      :proc => Proc.new { |d| Chef::Config[:knife][:distro] = d },
      :default => "chef-full"

      option :template_file,
      :long => "--template-file TEMPLATE",
      :description => "Full path to location of template to use",
      :proc => Proc.new { |t| Chef::Config[:knife][:template_file] = t },
      :default => false

      option :run_list,
      :short => "-r RUN_LIST",
      :long => "--run-list RUN_LIST",
      :description => "Comma separated list of roles/recipes to apply",
      :proc => lambda { |o| o.split(/[\s,]+/) },
      :default => []

      option :host_key_verify,
      :long => "--[no-]host-key-verify",
      :description => "Verify host key, enabled by default",
      :boolean => true,
      :default => true

      option :bootstrap_protocol,
      :long => "--bootstrap-protocol protocol",
      :description => "Protocol to bootstrap Windows servers. options: winrm",
      :default => nil

      option :bootstrap_proxy,
      :long => "--bootstrap-proxy PROXY_URL",
      :description => "The proxy server for the node being bootstrapped",
      :proc => Proc.new { |v| Chef::Config[:knife][:bootstrap_proxy] = v }

      option :server_create_timeout,
      :long => "--server-create-timeout timeout",
      :description => "How long to wait until the server is ready; default is 600 seconds",
      :default => 600,
      :proc => Proc.new { |v| Chef::Config[:knife][:server_create_timeouts] = v }

      option :first_boot_attributes,
      :short => "-j JSON_ATTRIBS",
      :long => "--json-attributes JSON_ATTRIBS",
      :description => "A JSON string to be added to the first run of chef-client",
      :proc => lambda { |o| JSON.parse(o) },
      :default => {}

      option :user_data,
      :long => "--user-data USER_DATA",
      :description => "The file path containing user data information for this server",
      :proc => Proc.new { |user_data| open(user_data) { |f| f.read }  }

      def tcp_test_ssh(hostname, port)
        tcp_socket = TCPSocket.new(hostname, port)
        readable = IO.select([tcp_socket], nil, nil, 5)
        if readable
          Chef::Log.debug("sshd accepting connections on #{hostname} port #{port}, banner is #{tcp_socket.gets}")
          yield
          true
        else
          false
        end
      rescue Errno::ETIMEDOUT
        false
      rescue Errno::EPERM
        false
      rescue Errno::ECONNREFUSED
        sleep 2
        false
      rescue Errno::EHOSTUNREACH, Errno::ENETUNREACH
        sleep 2
        false
      rescue Errno::ENETUNREACH
        sleep 2
        false
      ensure
        tcp_socket && tcp_socket.close
      end

      def tcp_test_winrm(hostname, port)
        TCPSocket.new(hostname, port)
        return true
      rescue SocketError
        sleep 2
        false
      rescue Errno::ETIMEDOUT
        false
      rescue Errno::EPERM
        false
      rescue Errno::ECONNREFUSED
        sleep 2
        false
      rescue Errno::EHOSTUNREACH
        sleep 2
        false
      rescue Errno::ENETUNREACH
        sleep 2
        false
      end

      def load_winrm_deps
        require 'winrm'
        require 'em-winrm'
        require 'chef/knife/bootstrap_windows_winrm'
        require 'chef/knife/core/windows_bootstrap_context'
        require 'chef/knife/winrm'
      end
      def run
        $stdout.sync = true

        validate!
        if locate_config_value(:bootstrap_protocol) == 'winrm'
          load_winrm_deps
        else
          # workaround for KNIFE-296 winrm values stomping on ssh values
          # unchanged ssh_user and changed winrm_user, override ssh_user
          if locate_config_value(:ssh_user).eql?(options[:ssh_user][:default]) &&
              !locate_config_value(:winrm_user).eql?(options[:winrm_user][:default])
            config[:ssh_user] = locate_config_value(:winrm_user)
          end
          # unchanged ssh_port and changed winrm_port, override ssh_port
          if locate_config_value(:ssh_port).eql?(options[:ssh_port][:default]) &&
              !locate_config_value(:winrm_port).eql?(options[:winrm_port][:default])
            config[:ssh_port] = locate_config_value(:winrm_port)
          end
          # unset ssh_password and set winrm_password, override ssh_password
          if locate_config_value(:ssh_password).nil? &&
              !locate_config_value(:winrm_password).nil?
            config[:ssh_password] = locate_config_value(:winrm_password)
          end
          # unset identity_file and set kerberos_keytab_file, override identity_file
          if locate_config_value(:identity_file).nil? &&
              !locate_config_value(:kerberos_keytab_file).nil?
            config[:identity_file] = locate_config_value(:kerberos_keytab_file)
          end
        end
        # servers require a name, generate one if not passed
        node_name = get_node_name(config[:chef_node_name])

        server_def = {
          :name => node_name,
          :image_ref => locate_config_value(:image),
          :flavor_ref => locate_config_value(:flavor),
          :security_groups => locate_config_value(:security_groups),
<<<<<<< HEAD
          :key_name => locate_config_value(:openstack_ssh_key_id)
=======
          :key_name => locate_config_value(:openstack_ssh_key_id),
          :user_data => locate_config_value(:user_data)
>>>>>>> d5c0d195
        }

        Chef::Log.debug("Name #{node_name}")
        Chef::Log.debug("Image #{locate_config_value(:image)}")
        Chef::Log.debug("Flavor #{locate_config_value(:flavor)}")
        Chef::Log.debug("Requested Floating IP #{locate_config_value(:floating_ip)}")
        Chef::Log.debug("Security Groups #{locate_config_value(:security_groups)}")
<<<<<<< HEAD
=======
        Chef::Log.debug("User Data #{locate_config_value(:user_data)}")
>>>>>>> d5c0d195
        Chef::Log.debug("Creating server #{server_def}")

        begin
          server = connection.servers.create(server_def)
        rescue Excon::Errors::BadRequest => e
          response = Chef::JSONCompat.from_json(e.response.body)
          if response['badRequest']['code'] == 400
            if response['badRequest']['message'] =~ /Invalid flavorRef/
              ui.fatal("Bad request (400): Invalid flavor specified: #{server_def[:flavor_ref]}")
              exit 1
            else
              ui.fatal("Bad request (400): #{response['badRequest']['message']}")
              exit 1
            end
          else
            ui.fatal("Unknown server error (#{response['badRequest']['code']}): #{response['badRequest']['message']}")
            raise e
          end
        end

        msg_pair("Instance Name", server.name)
        msg_pair("Instance ID", server.id)

        print "\n#{ui.color("Waiting for server", :magenta)}"

        # wait for it to be ready to do stuff
        server.wait_for(Integer(locate_config_value(:server_create_timeout))) { print "."; ready? }

        puts("\n")

        msg_pair("Flavor", server.flavor['id'])
        msg_pair("Image", server.image['id'])
        msg_pair("SSH Identity File", config[:identity_file])
        msg_pair("SSH Keypair", server.key_name) if server.key_name
        msg_pair("SSH Password", server.password) if (server.password && !server.key_name)
        Chef::Log.debug("Addresses #{server.addresses}")

        msg_pair("Public IP Address", primary_public_ip_address(server.addresses)) if primary_public_ip_address(server.addresses)
        msg_pair("Private IP Address", primary_private_ip_address(server.addresses)) if primary_private_ip_address(server.addresses)

        floating_address = locate_config_value(:floating_ip)
        Chef::Log.debug("Floating IP Address requested #{floating_address}")
        unless (floating_address == '-1') # no floating IP requested
          addresses = connection.addresses
          # floating requested without value
          if floating_address.nil?
            free_floating = addresses.find_index { |a| a.fixed_ip.nil? }
            if free_floating.nil? # no free floating IP found
              ui.error("Unable to assign a Floating IP from allocated IPs.")
              exit 1
            else
              floating_address = addresses[free_floating].ip
            end
          end
          server.associate_address(floating_address)
          # bit of a hack, but server.reload takes a long time
          (server.addresses['public'] ||= []) << { "version" => 4, "addr" => floating_address }
          msg_pair("Floating IP Address", floating_address)
        end

        Chef::Log.debug("Addresses #{server.addresses}")
        Chef::Log.debug("Public IP Address actual: #{primary_public_ip_address(server.addresses)}") if primary_public_ip_address(server.addresses)

        # private_network means bootstrap_network = 'private'
        config[:bootstrap_network] = 'private' if config[:private_network]

        unless config[:network] # --no-network
          bootstrap_ip_address = primary_public_ip_address(server.addresses) ||
            primary_private_ip_address(server.addresses) ||
            server.addresses.first
          Chef::Log.debug("No Bootstrap Network: #{config[:bootstrap_network]}")
        else
          bootstrap_ip_address = primary_network_ip_address(server.addresses, config[:bootstrap_network])
          Chef::Log.debug("Bootstrap Network: #{config[:bootstrap_network]}")
        end

        Chef::Log.debug("Bootstrap IP Address: #{bootstrap_ip_address}")
        if bootstrap_ip_address.nil?
          ui.error("No IP address available for bootstrapping.")
          exit 1
        end

        if locate_config_value(:bootstrap_protocol) == 'winrm'
          print "\n#{ui.color("Waiting for winrm", :magenta)}"
          print(".") until tcp_test_winrm(bootstrap_ip_address, locate_config_value(:winrm_port))
          bootstrap_for_windows_node(server, bootstrap_ip_address).run
        else
          Chef::Log.debug("Waiting for sshd on IP address: #{bootstrap_ip_address} and port: #{locate_config_value(:ssh_port)}")
          print "\n#{ui.color("Waiting for sshd", :magenta)}"
          print(".") until tcp_test_ssh(bootstrap_ip_address, locate_config_value(:ssh_port)) {
            sleep @initial_sleep_delay ||= 10
            puts("done")
          }
          bootstrap_for_node(server, bootstrap_ip_address).run
        end
        puts "\n"
        msg_pair("Instance Name", server.name)
        msg_pair("Instance ID", server.id)
        msg_pair("Flavor", server.flavor['id'])
        msg_pair("Image", server.image['id'])
        msg_pair("SSH Keypair", server.key_name) if server.key_name
        msg_pair("SSH Password", server.password) if (server.password && !server.key_name)
        server.addresses.each do |name,addr|
          msg_pair("Network", name)
          msg_pair("  IP Address", addr[0]['addr'])
        end
        msg_pair("Environment", config[:environment] || '_default')
        msg_pair("Run List", config[:run_list].join(', '))
      end

      def bootstrap_for_windows_node(server, bootstrap_ip_address)
        bootstrap = Chef::Knife::BootstrapWindowsWinrm.new
        bootstrap.name_args = [bootstrap_ip_address]
        bootstrap.config[:winrm_user] = locate_config_value(:winrm_user) || 'Administrator'
        bootstrap.config[:winrm_password] = locate_config_value(:winrm_password)
        bootstrap.config[:winrm_transport] = locate_config_value(:winrm_transport)
        bootstrap.config[:winrm_port] = locate_config_value(:winrm_port)
        bootstrap_common_params(bootstrap, server.name)
      end

      def bootstrap_common_params(bootstrap, server_name)
        bootstrap.config[:chef_node_name] = config[:chef_node_name] || server_name
        bootstrap.config[:run_list] = config[:run_list]
        bootstrap.config[:prerelease] = config[:prerelease]
        bootstrap.config[:bootstrap_version] = locate_config_value(:bootstrap_version)
        bootstrap.config[:distro] = locate_config_value(:distro)
        bootstrap.config[:template_file] = locate_config_value(:template_file)
        bootstrap.config[:bootstrap_proxy] = locate_config_value(:bootstrap_proxy)
        bootstrap.config[:environment] = config[:environment]
        bootstrap.config[:encrypted_data_bag_secret] = config[:encrypted_data_bag_secret]
        bootstrap.config[:encrypted_data_bag_secret_file] = config[:encrypted_data_bag_secret_file]
        # let ohai know we're using OpenStack
        Chef::Config[:knife][:hints] ||= {}
        Chef::Config[:knife][:hints]['openstack'] ||= {}
        bootstrap
      end

      def bootstrap_for_node(server, bootstrap_ip_address)
        bootstrap = Chef::Knife::Bootstrap.new
        bootstrap.name_args = [bootstrap_ip_address]
        bootstrap.config[:ssh_user] = config[:ssh_user]
        bootstrap.config[:ssh_port] = config[:ssh_port]
        bootstrap.config[:identity_file] = config[:identity_file]
        bootstrap.config[:host_key_verify] = config[:host_key_verify]
        bootstrap.config[:use_sudo] = true unless config[:ssh_user] == 'root'
        bootstrap_common_params(bootstrap, server.name)
      end

      def flavor
        @flavor ||= connection.flavors.get(locate_config_value(:flavor))
      end

      def image
        @image ||= connection.images.get(locate_config_value(:image))
      end

      def is_floating_ip_valid
        address = locate_config_value(:floating_ip)
        if address == '-1' # no floating IP requested
          return true
        end
        addresses = connection.addresses
        return false if addresses.empty? # no floating IPs
        # floating requested without value
        if address.nil?
          if addresses.find_index { |a| a.fixed_ip.nil? }
            return true
          else
            return false # no floating IPs available
          end
        end
        # floating requested with value
        if addresses.find_index { |a| a.ip == address }
          return true
        else
          return false # requested floating IP does not exist
        end
      end

      def validate!
        super([:image, :openstack_username, :openstack_password, :openstack_auth_url])

        if flavor.nil?
          ui.error("You have not provided a valid flavor ID. Please note the options for this value are -f or --flavor.")
          exit 1
        end

        if image.nil?
          ui.error("You have not provided a valid image ID. Please note the options for this value are -I or --image.")
          exit 1
        end

        if !is_floating_ip_valid
          ui.error("You have either requested an invalid floating IP address or none are available.")
          exit 1
        end
      end

      # generate a random name if chef_node_name is empty
      def get_node_name(chef_node_name)
        return chef_node_name unless chef_node_name.nil?
        # lazy uuids
        chef_node_name = "os-" + rand.to_s.split('.')[1]
      end
    end
  end
end<|MERGE_RESOLUTION|>--- conflicted
+++ resolved
@@ -270,12 +270,8 @@
           :image_ref => locate_config_value(:image),
           :flavor_ref => locate_config_value(:flavor),
           :security_groups => locate_config_value(:security_groups),
-<<<<<<< HEAD
-          :key_name => locate_config_value(:openstack_ssh_key_id)
-=======
           :key_name => locate_config_value(:openstack_ssh_key_id),
           :user_data => locate_config_value(:user_data)
->>>>>>> d5c0d195
         }
 
         Chef::Log.debug("Name #{node_name}")
@@ -283,10 +279,7 @@
         Chef::Log.debug("Flavor #{locate_config_value(:flavor)}")
         Chef::Log.debug("Requested Floating IP #{locate_config_value(:floating_ip)}")
         Chef::Log.debug("Security Groups #{locate_config_value(:security_groups)}")
-<<<<<<< HEAD
-=======
         Chef::Log.debug("User Data #{locate_config_value(:user_data)}")
->>>>>>> d5c0d195
         Chef::Log.debug("Creating server #{server_def}")
 
         begin
