--- conflicted
+++ resolved
@@ -1,19 +1,11 @@
 ## v0.10.0
 NEXT
 * KNIFE-368 Ability to specify metadata during OpenStack server create
-<<<<<<< HEAD
-* KNIFE-423 Add ability for knife-openstack to specify network IDs to attach
-* KNIFE-469 Error when 2 shared tenant network: FATAL: Bad request (400): Multiple possible networks found, use a Network ID to be more specific.
-=======
->>>>>>> 745abf81
 * KNIFE-471 Explicitly define NIC for private network when creating server
 * KNIFE-477 Delete openstack instance by name
 
 DONE
-<<<<<<< HEAD
-=======
 * KNIFE-423 Add ability for knife-openstack to specify network IDs to attach
->>>>>>> 745abf81
 * KNIFE-428 Added Availability zone to knife openstack
 * KNIFE-467 --no-network fails to find first network IP address
 * KNIFE-474 knife openstack group list throws a fog deprecation warning
