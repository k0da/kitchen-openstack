<<<<<<< HEAD
## v1.0.0
* Implementation using knife-cloud gem
=======
* KNIFE-310 "knife openstack server list" will fail with boot from volume instances
>>>>>>> feff96d8

## v0.8.1

* KNIFE-296 knife-windows overrides -i, -p, -P and -x options with winrm values
* KNIFE-304 enable setting the ssh port for knife-openstack

## v0.8.0

* KNIFE-221 Windows bootstrapping (winrm-based) support for knife-openstack (Chirag Jog)

## v0.7.1

* KNIFE-261 file permissions fixed

## v0.7.0
* Update dependency on to Fog 1.10.0
* 'delay-loading' changes to reduce load-time (Mohit Sethi)
* KNIFE-201 Use the hint with the bootstrap method instead of assuming the :personality works with the server.create method
* KNIFE-227 Added 'knife openstack group list' for listing security groups and their rules
* Filter out extraneous images from knife openstack image list and added '--disable-filter' to disable
* Fixed minor issue for public ip addresses (Edmund Haselwanter)
* KNIFE-230 Fixed security groups, adding `-G` support
* Added snapshots as a new column in image list
* KNIFE-83 "knife openstack image list" fails with empty image name (Simon Belluzzo)
* KNIFE-87 excon / fog errors are a JSON blob, Rescue fog errors (Bryan McLellan)
* Better error handling for connection errors.
* KNIFE-88 Pass ssh_password to bootstrap (David Petzel)
* Catch Net Unreachable error (E.J. Finneran)
* KNIFE-225 Allow an option to ignore the SSL cert (BK Box)
* Attach to floating IPs (Mohit Sethi)
* KNIFE-226 Key pair is not required (BK Box)
* KNIFE-248 Fog 1.10.0 changes API for OpenStack IP addresses

## v0.6.2
* Use less pessimistic fog version constraint.
* Add guards to protect against nil values for private_ip_address

## v0.6.0
* Switched to OpenStack API from OpenStack EC2 API.
* Updated to point to Fog 1.4.0 for latest `OpenStack` provider
* testing with Diablo & Essex
* KNIFE_OPENSTACK-1 knife openstack server create
* KNIFE_OPENSTACK-2 knife openstack server delete
* KNIFE_OPENSTACK-5 Support for unenven_columns for prettier output
* KNIFE_OPENSTACK-6 Added chef gem dependency
* Added virtual cpus to 'knife openstack flavor list'
* Removed unsupported features to match current state of plugin (public_key, kernel, architecture, cores, location)
* Added support for openstack_tenant (Rob Hirschfeld & Alexander Gordeev)
* Server list supports many more states
* Added support for associating floating IPs on server create and verified they are automatically disassociated on server delete
* Added /etc/chef/ohai/hints/openstack.json, the `openstack` Ohai plugin keys off of it and pulls from the meta-data service.
* Automated naming of nodes if `--node-name` is not passed
* Added support for `--no-host-key-verify` (Lamont Granquist)
* Added support for `--private-network` for bootstrapping private network

## V0.5.2
* initial Cactus release using EC2 API

# BACKLOG/ISSUES #
This is a list of missing(?) features and open questions currently under development consideration:

* Basic availability zones support (Jarek Zmudzinski) NEED TESTING ACCESS FOR AVAILABILITY ZONES
* purge only works when names match up with clients
* `knife openstack floating list|associate|release NODE` with --floating-ip-pool also
* KNIFE-229 Allow specifying the name of the pool when using floating IPs
* attempt to allocate a floating ipaddress if none if free, currently missing in Fog
* KNIFE-76 take either the flavor ID or the flavor name
* take either the image ID or the image name (similar for KNIFE-76)
* KNIFE-86 server create with expired password hangs
* KNIFE-231 added ability to specify arbitrary network ID
* assumption of only single floating IP (and fog uses the last as the public_ip_address)
* probably other places public network is assumed that could cause issues
* fog is putting the original public IP address into the private_ip_address method when you get a floating_ip, this is wrong. Remove KNIFE-248 code once fixed.<|MERGE_RESOLUTION|>--- conflicted
+++ resolved
@@ -1,9 +1,6 @@
-<<<<<<< HEAD
-## v1.0.0
+
 * Implementation using knife-cloud gem
-=======
 * KNIFE-310 "knife openstack server list" will fail with boot from volume instances
->>>>>>> feff96d8
 
 ## v0.8.1
 
