--- conflicted
+++ resolved
@@ -1,10 +1,7 @@
 $:.unshift File.expand_path('../../lib', __FILE__)
-<<<<<<< HEAD
-
 require 'chef/knife/bootstrap'
 require 'chef/knife/openstack_helpers'
 require 'fog'
-=======
 require 'chef/knife/openstack_server_create'
 require "securerandom"
 require 'knife-openstack/version'
@@ -59,5 +56,4 @@
   rescue
     puts "Error while creating file - incorrect_openstack.pem"
   end
-end
->>>>>>> b062cb98
+end