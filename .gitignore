--- conflicted
+++ resolved
@@ -2,7 +2,6 @@
 .bundle
 .rvmrc
 Gemfile.lock
-<<<<<<< HEAD
 .autotest
 coverage
 .DS_Store
@@ -22,10 +21,8 @@
 _site/*
 .yardoc/
 doc/
-=======
 pkg/*
 *.yml
 
 #keys
-*.pem
->>>>>>> b062cb98
+*.pem