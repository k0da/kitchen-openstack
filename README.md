--- conflicted
+++ resolved
@@ -14,11 +14,7 @@
 
 ## Requirements
 
-<<<<<<< HEAD
-Shamelessly copied from [Fletcher Nichol](https://github.com/fnichol)'s awesome work on an [EC2 driver](https://github.com/test-kitchen/kitchen-ec2), and [Adam Leff](https://github.com/adamleff)'s amazing work on an [VRO driver](https://github.com/chef-partners/kitchen-vro).
-=======
 There are **no** external system requirements for this driver. However you will need access to an OpenStack cloud.
->>>>>>> 7dc09c36
 
 ## Installation and Setup
 
@@ -39,22 +35,12 @@
 ```bash
 $ gem install kitchen-openstack
 ```
-<<<<<<< HEAD
-
-Or if using [chefdk](https://downloads.chef.io/chef-dk) install with:
+
+Or if using [chefdk][chefdk_dl] install with:
 
 ```bash
 $ chef gem install kitchen-openstack
 ```
-## Usage
-=======
-
-Or if using [chefdk][chefdk_dl] install with:
-
-```bash
-$ chef gem install kitchen-openstack
-```
->>>>>>> 7dc09c36
 
 ## Minimum Configuration
 
@@ -93,49 +79,6 @@
 
 ### openstack\_auth\_url
 
-<<<<<<< HEAD
-See issues [#77](https://github.com/test-kitchen/kitchen-openstack/issues/77)
-and [#101](https://github.com/test-kitchen/kitchen-openstack/issues/101)
-for more information on using SSH keys.
-
-By default, a unique server name will be generated and the current user's SSH
-key will be used (with an RSA key taking precedence over a DSA), though that
-behavior can be overridden with additional options:
-
-```yaml
-    server_name: [A UNIQUE SERVER NAME]
-    server_name_prefix: [STATIC PREFIX FOR RANDOM SERVER NAME]
-    private_key_path: [PATH TO YOUR PRIVATE SSH KEY]
-    public_key_path: [PATH TO YOUR SSH PUBLIC KEY]
-    username: [SSH USER]
-    password: [SSH PASSWORD]
-    port: [SSH PORT]
-    key_name: [SSH KEY NAME]
-    openstack_tenant: [YOUR OPENSTACK TENANT NAME]
-    openstack_region: [A VALID OPENSTACK REGION]
-    availability_zone: [AN OPENSTACK AVAILABILITY ZONE]
-    openstack_service_name: [YOUR OPENSTACK COMPUTE SERVICE NAME]
-    openstack_network_name: [YOUR OPENSTACK NETWORK NAME USED TO CONNECT, SUCH AS A PRIVATE NETWORK ONLY]
-    server_wait: [DEFAULTS TO 0, BUT THIS SETS A WAIT SO YOUR VM IS IN A GOOD STATE BEFORE TRYING TO CONNECT]
-    security_groups:
-      - [A LIST OF...]
-      - [...SECURITY GROUPS TO JOIN]
-    network_ref:
-      - [OPENSTACK NETWORK NAMES OR...]
-      - [...ID TO CREATE INSTANCE WITH]
-    no_ssh_tcp_check: [DEFAULTS TO false, SKIPS TCP CHECK WHEN true]
-    no_ssh_tcp_check_sleep: [NUM OF SECONDS TO SLEEP IF no_ssh_tcp_check IS SET]
-    block_device_mapping:
-      make_volume: [DEFAULTS TO false, MAKES A NEW VOLUME WHEN true]
-      snapshot_id: [WHEN SET WILL MAKE VOLUME FROM VOLUME SNAPSHOT]
-      volume_id: [WILL ATTACH VOLUME WHEN SET]
-      volume_size: [THE SIZE OF THE VOLUME TO BE ATTACHED/MADE]
-      device_name: [SET TO vda UNLESS YOU KNOW WHAT YOU ARE DOING]
-      availability_zone: [THE BLOCK STORAGE AVAILABILITY ZONE, DEFAULTS TO nova]
-      volume_type: [THE VOLUME TYPE, THIS IS OPTIONAL]
-      delete_on_termination: [WILL DELETE VOLUME ON INSTANCE DESTROY WHEN true, OTHERWISE SET TO false]
-```
-=======
 **Required** Your OpenStack auth url.
 
 ### require\_chef_omnibus
@@ -151,14 +94,68 @@
 **Required** Server Flavor ID.
 
 ### server\_name
->>>>>>> 7dc09c36
 
 If a `server_name_prefix` is specified then this prefix will be used when
 generating random names of the form `<NAME PREFIX>-<RANDOM STRING>` e.g.
 `myproject-asdfghjk`. If both `server_name_prefix` and `server_name` are
 specified then the `server_name` takes precedence.
 
-<<<<<<< HEAD
+### server\_name\_prefix
+
+If you want to have a static prefix for a random server name.
+
+### private\_key\_path
+
+The path to your private ssh key.
+
+### public\_key\_path
+
+The path to your public ssh key.
+
+If a `key_name` is provided it will be used instead of any
+`public_key_path` that is specified.
+
+If a `key_name` is provided without any `private_key_path`, unexpected
+behavior may result if your local RSA/DSA private key doesn't match that
+OpenStack key. If you do key injection via `cloud-init` like this issue:
+[#77](https://github.com/test-kitchen/kitchen-openstack/issues/77) the best
+way is to make a "dummy-key."
+
+### username
+
+**Deprecated** SSH User name, you should be using transport now.
+
+### password
+
+**Deprecated** SSH password, you should be using transport now.
+
+### port
+
+Set the SSH port for the remote access.
+
+### openstack\_tenant
+
+Your OpenStack tenant id.
+
+### openstack\_region
+
+Your OpenStack region id.
+
+### availability\_zone
+
+Your OpenStack availablity zone.
+
+### openstack\_service\_name
+
+Your OpenStack compute service name.
+
+### openstack\_network\_name
+
+Your OpenStack network name used to connect to, if you have only private network
+connections you want declare this.
+
+### server\_wait
+
 `server_wait` is a workaround to deal with how some VMs with `cloud-init`.
 Some clouds need this some, most OpenStack instances don't. This is a stop gap
 wait makes sure that the machine is in a good state to work with. Ideally the
@@ -166,71 +163,6 @@
 You may want to add this for **WinRM** instances due to the multiple restarts that
 happen on creation and boot. A good default is `300` seconds to make sure it's
 in a good state.
-=======
-### server\_name\_prefix
-
-If you want to have a static prefix for a random server name.
-
-### private\_key\_path
-
-The path to your private ssh key.
-
-### public\_key\_path
-
-The path to your public ssh key.
->>>>>>> 7dc09c36
-
-If a `key_name` is provided it will be used instead of any
-`public_key_path` that is specified.
-
-If a `key_name` is provided without any `private_key_path`, unexpected
-behavior may result if your local RSA/DSA private key doesn't match that
-OpenStack key. If you do key injection via `cloud-init` like this issue:
-[#77](https://github.com/test-kitchen/kitchen-openstack/issues/77) the best
-way is to make a "dummy-key."
-
-### username
-
-**Deprecated** SSH User name, you should be using transport now.
-
-### password
-
-**Deprecated** SSH password, you should be using transport now.
-
-### port
-
-Set the SSH port for the remote access.
-
-### openstack\_tenant
-
-Your OpenStack tenant id.
-
-### openstack\_region
-
-Your OpenStack region id.
-
-### availability\_zone
-
-Your OpenStack availablity zone.
-
-### openstack\_service\_name
-
-Your OpenStack compute service name.
-
-### openstack\_network\_name
-
-Your OpenStack network name used to connect to, if you have only private network
-connections you want declare this.
-
-### server\_wait
-
-`server_wait` is a workaround to deal with how some VMs with `cloud-init`.
-Some clouds need this some, most OpenStack instances don't. This is a stop gap
-wait makes sure that the machine is in a good state to work with. Ideally the
-transport layer in Test-Kitchen will have a more intelligent way to deal with this.
-You may want to add this for **WinRM** instances due to the multiple restarts that
-happen on creation and boot. A good default is `300` seconds to make sure it's
-in a good state.
 
 The default is `0`.
 
@@ -262,12 +194,6 @@
 
 ### no\_ssh\_tcp\_check\_sleep
 
-<<<<<<< HEAD
-```yaml
-    floating_ip: [A SPECIFIC FLOATING IP TO ASSIGN]
-    floating_ip_pool: [AN OPENSTACK POOL NAME TO ASSIGN THE NEXT IP FROM]
-```
-=======
 **Deprecated** You should be using transport now. This will sleep for so many seconds. `no_ssh_tcp_check` needs
 to be set to `true`.
 
@@ -333,7 +259,6 @@
 Remote calls to the node.
 
 ### \[public\|private\]\_ip\_order
->>>>>>> 7dc09c36
 
 In some complex network scenarios you can have several IP addresses designated
 as public or private. Use `public_ip_order` or `private_ip_order` to control
@@ -369,15 +294,9 @@
 or many networks
 
 ```yaml
-<<<<<<< HEAD
-    network_ref:
-      - MYNET1
-      - MYNET2
-=======
 network_ref:
   - MYNET1
   - MYNET2
->>>>>>> 7dc09c36
 ```
 
 The `openstack_network_name` is used to select IP address for SSH connection.
@@ -387,12 +306,9 @@
 Please note that `network_ref` relies on Network Services (`Fog::Network`) and
 it can be unavailable in your OpenStack installation.
 
-<<<<<<< HEAD
-=======
 
 ### disable\_ssl\_validation
 
->>>>>>> 7dc09c36
 ```yaml
   disable_ssl_validation: true
 ```
